import asyncio
from textual.app import App, ComposeResult
from textual.widgets import (
    Header,
    Footer,
    Static,
    ListView,
    ListItem,
    Label,
    Input,
    RichLog,
)
<<<<<<< HEAD

from textual.screen import Screen

=======
from textual.screen import Screen
>>>>>>> 629f4d92
import importlib
import sys
import os
import inspect
<<<<<<< HEAD
from typing import Type

from src.eth_prediction_strategy import EthPredictionMarketMakingStrategy, EthPredictionStrategyConfig
=======
>>>>>>> 629f4d92

# Dynamic import helpers
sys.path.append(os.path.join(os.path.dirname(__file__), "src"))

# Discover strategies
strategy_mod = importlib.import_module("strategy")
eth_prediction_strategy_mod = importlib.import_module("eth_prediction_strategy")
BaseStrategy = getattr(importlib.import_module("strategy_base"), "BaseStrategy")

strategies = [
    cls
    for name, cls in inspect.getmembers(strategy_mod, inspect.isclass)
<<<<<<< HEAD
    if issubclass(cls, BaseStrategy) and cls is not BaseStrategy
] + [
    cls
    for name, cls in inspect.getmembers(eth_prediction_strategy_mod, inspect.isclass)
=======
>>>>>>> 629f4d92
    if issubclass(cls, BaseStrategy) and cls is not BaseStrategy
]

# Discover screeners
market_screener_mod = importlib.import_module("market_screener")
MarketScreener = getattr(market_screener_mod, "MarketScreener")
screeners = [MarketScreener]  # Extendable for more screeners

# Import Client
client_mod = importlib.import_module("polymarket_client")
Client = getattr(client_mod, "PolymarketClient")

# Singleton Client instance
client_instance = Client()


<<<<<<< HEAD
def get_strategy_config(strategy_cls: Type) -> any:
    """
    Returns the configuration object for a given strategy class.
    This can be expanded to load configs from a file or a UI.
    """
    if strategy_cls.__name__ == "EthPredictionMarketMakingStrategy":
        return EthPredictionStrategyConfig()
    # For other strategies, we can return a default config or None
    # if they don't require a specific configuration.
    return None


=======
>>>>>>> 629f4d92
class MainMenu(Screen):
    def compose(self) -> ComposeResult:
        yield Header()
        yield Static(
            """
[bold]Poly Reward Terminal UI[/bold]
Select an option:
""",
            id="title",
        )
        yield ListView(
            ListItem(Label("Run a Strategy")),
            ListItem(Label("Run a Market Screener")),
            ListItem(Label("Run ETH Prediction Strategy")),
            ListItem(Label("Get ETH Price Prediction")),
            ListItem(Label("Manage Order Managers")),
            ListItem(Label("Client Actions")),
            ListItem(Label("Settings/Config")),
            ListItem(Label("Exit")),
            id="main-menu-list",
        )
        yield Footer()

    def on_list_view_selected(self, event: ListView.Selected) -> None:
        idx = event.control.index
        if idx == 0:
            self.app.push_screen(StrategyMenu())
        elif idx == 1:
            self.app.push_screen(ScreenerMenu())
        elif idx == 2:
            self.app.push_screen(RunEthPredictionStrategyScreen())
        elif idx == 3:
            self.app.push_screen(GetEthPredictionScreen())
        elif idx == 4:
            self.app.push_screen(OrderManagerMenu())
        elif idx == 5:
            self.app.push_screen(ClientActionsMenu())
        elif idx == 6:
            self.app.push_screen(SettingsMenu())
        elif idx == 7:
            self.app.exit()


class StrategyMenu(Screen):
    def compose(self) -> ComposeResult:
        yield Header()
        yield Static("[bold]Available Strategies[/bold]", id="title")
        yield ListView(
            *[ListItem(Label(cls.__name__)) for cls in strategies],
            ListItem(Label("Back")),
            id="strategy-list",
        )
        yield Footer()

    def on_list_view_selected(self, event: ListView.Selected) -> None:
        idx = event.control.index
        if idx < len(strategies):
            self.app.push_screen(
                PlaceholderScreen(f"Selected strategy: {strategies[idx].__name__}")
            )
        else:
            self.app.pop_screen()


class ScreenerMenu(Screen):
    def compose(self) -> ComposeResult:
        yield Header()
        yield Static("[bold]Available Market Screeners[/bold]", id="title")
        yield ListView(
            *[ListItem(Label(cls.__name__)) for cls in screeners],
            ListItem(Label("Back")),
            id="screener-list",
        )
        yield Footer()

    def on_list_view_selected(self, event: ListView.Selected) -> None:
        idx = event.control.index
        if idx < len(screeners):
<<<<<<< HEAD
            # Assuming only one screener for now, directly go to strategy selection
            self.app.push_screen(
                ScreenerStrategySelectionScreen(screener_cls=screeners[idx])
=======
            self.app.push_screen(
                PlaceholderScreen(f"Selected screener: {screeners[idx].__name__}")
>>>>>>> 629f4d92
            )
        else:
            self.app.pop_screen()


class ScreenerStrategySelectionScreen(Screen):
    def __init__(self, screener_cls: Type):
        super().__init__()
        self.screener_cls = screener_cls

    def compose(self) -> ComposeResult:
        yield Header()
        yield Static(
            f"[bold]Select Strategy for {self.screener_cls.__name__}[/bold]", id="title"
        )
        yield ListView(
            *[ListItem(Label(cls.__name__)) for cls in strategies],
            ListItem(Label("Back")),
            id="strategy-selection-list",
        )
        yield Footer()

    def on_list_view_selected(self, event: ListView.Selected) -> None:
        idx = event.control.index
        if idx < len(strategies):
            selected_strategy_cls = strategies[idx]
            self.app.push_screen(
                RunScreenerScreen(
                    screener_cls=self.screener_cls, strategy_cls=selected_strategy_cls
                )
            )
        else:
            self.app.pop_screen()


class RunScreenerScreen(Screen):
    def __init__(self, screener_cls: Type, strategy_cls: Type):
        super().__init__()
        self.screener_cls = screener_cls
        self.strategy_cls = strategy_cls

    def compose(self) -> ComposeResult:
        yield Header()
        yield Static(
            f"[bold]Running {self.screener_cls.__name__} with {self.strategy_cls.__name__}[/bold]",
            id="title",
        )
        self.textlog = RichLog(
            highlight=True, markup=True, wrap=True, id="screener-log"
        )
        yield self.textlog
        yield ListView(ListItem(Label("Back")), id="back-list")
        yield Footer()

    async def on_mount(self) -> None:
        self.textlog.write("Initializing screener and strategy...")
        try:
            # Get the appropriate config for the selected strategy
            strategy_config = get_strategy_config(self.strategy_cls)

            # Instantiate the strategy with its config
            # Note: If a strategy has no specific config, it should handle None gracefully.
            strategy_instance = self.strategy_cls(config=strategy_config)
            screener_instance = self.screener_cls(
                client=client_instance, strategy=strategy_instance
            )

            self.textlog.write("Finding attractive markets...")
            attractive_markets = await screener_instance.find_opportunities()

            if not attractive_markets:
                self.textlog.write("[red]No attractive markets found.[/red]")
            else:
                self.textlog.write("[green]Attractive Markets:[/green]")
                for market in attractive_markets:
                    self.textlog.write(f"- {market.market_slug} ({market.question})")
        except Exception as e:
            self.textlog.write(f"[red]Error: {e}[/red]")

    def on_list_view_selected(self, event: ListView.Selected) -> None:
        self.app.pop_screen()


class RunEthPredictionStrategyScreen(Screen):
    def compose(self) -> ComposeResult:
        yield Header()
        yield Static("[bold]Running ETH Prediction Strategy[/bold]", id="title")
        self.textlog = RichLog(highlight=True, markup=True, wrap=True, id="strategy-log")
        yield self.textlog
        yield ListView(ListItem(Label("Back")), id="back-list")
        yield Footer()

    async def on_mount(self) -> None:
        self.textlog.write("Initializing ETH Prediction Strategy...")
        try:
            strategy_config = EthPredictionStrategyConfig()
            strategy_instance: EthPredictionMarketMakingStrategy = eth_prediction_strategy_mod.EthPredictionMarketMakingStrategy(config=strategy_config)

            # For demonstration, we'll use a dummy market and orderbooks
            # In a real scenario, you'd fetch these from PolymarketClient
            from src.models import Market, OrderbookSnapshot, OrderbookLevel, TokenInfo

            # Create a dummy market that matches the criteria in analyze_market_condition
            dummy_market = Market(
                enable_order_book=True,
                active=True,
                closed=False,
                archived=False,
                accepting_orders=True,
                minimum_order_size=10,
                minimum_tick_size=0.001,
                condition_id="dummy-eth-market",
                question_id="dummy-eth-question",
                question="Will ETH price be up at 10am ET June 27 2025?",
                description="Dummy ETH hourly prediction market",
                market_slug="eth-price-at-10am-et-june-27-2025",
                end_date_iso="2025-06-27T10:00:00Z",
                maker_base_fee=0,
                taker_base_fee=0,
                notifications_enabled=False,
                neg_risk=False,
                neg_risk_market_id="",
                neg_risk_request_id="",
                rewards=None,
                is_50_50_outcome=True,
                tokens=[
                    TokenInfo(token_id="yes-token-id", outcome="Yes", price=0.5),
                    TokenInfo(token_id="no-token-id", outcome="No", price=0.5)
                ],
                tags=[]
            )

            # Create dummy orderbooks
            yes_orderbook = OrderbookSnapshot(
                asset_id="yes-token-id",
                bids=[OrderbookLevel(price=0.49, size=100)],
                asks=[OrderbookLevel(price=0.51, size=100)],
                midpoint=0.5,
                spread=0.02
            )
            no_orderbook = OrderbookSnapshot(
                asset_id="no-token-id",
                bids=[OrderbookLevel(price=0.49, size=100)],
                asks=[OrderbookLevel(price=0.51, size=100)],
                midpoint=0.5,
                spread=0.02
            )

            self.textlog.write("Calculating orders...")
            # Pass an empty dictionary for current_positions and 1000 for available_capital
            orders = await strategy_instance.calculate_orders(
                yes_orderbook, no_orderbook, {}, 1000, market=dummy_market
            )

            if not orders:
                self.textlog.write("[red]No orders calculated.[/red]")
            else:
                self.textlog.write("[green]Calculated Orders:[/green]")
                for order in orders:
                    self.textlog.write(f"- {order.side.value} {order.size} of {order.token_id} at {order.price}")
        except Exception as e:
            self.textlog.write(f"[red]Error: {e}[/red]")

    def on_list_view_selected(self, event: ListView.Selected) -> None:
        self.app.pop_screen()


class GetEthPredictionScreen(Screen):
    def compose(self) -> ComposeResult:
        yield Header()
        yield Static("[bold]ETH Price Prediction[/bold]", id="title")
        self.textlog = RichLog(highlight=True, markup=True, wrap=True, id="prediction-log")
        yield self.textlog
        yield ListView(ListItem(Label("Back")), id="back-list")
        yield Footer()

    async def on_mount(self) -> None:
        self.textlog.write("Fetching ETH price prediction...")
        try:
            strategy_config = EthPredictionStrategyConfig()
            strategy_instance: EthPredictionMarketMakingStrategy = eth_prediction_strategy_mod.EthPredictionMarketMakingStrategy(config=strategy_config)
            prediction = await strategy_instance.get_eth_price_prediction()
            self.textlog.write(f"[green]Prediction: {prediction['direction'].upper()} with confidence {prediction['confidence']:.2f}[/green]")
        except Exception as e:
            self.textlog.write(f"[red]Error: {e}[/red]")

    def on_list_view_selected(self, event: ListView.Selected) -> None:
        self.app.pop_screen()


class OrderManagerMenu(Screen):
    def compose(self) -> ComposeResult:
        yield Header()
        yield Static("[bold]Order Manager (Placeholder)[/bold]", id="title")
        yield ListView(ListItem(Label("Back")), id="order-manager-list")
        yield Footer()

    def on_list_view_selected(self, event: ListView.Selected) -> None:
        self.app.pop_screen()


class ClientActionsMenu(Screen):
    def compose(self) -> ComposeResult:
        yield Header()
        yield Static("[bold]Client Actions[/bold]", id="title")
        yield ListView(
            ListItem(Label("List all open orders")),
            ListItem(Label("Cancel an order by ID")),
            ListItem(Label("Get order book for a token")),
            ListItem(Label("List all markets")),
            ListItem(Label("Get market details by market id")),
            ListItem(Label("Back")),
            id="client-actions-list",
        )
        yield Footer()

    def on_list_view_selected(self, event: ListView.Selected) -> None:
        idx = event.control.index
        if idx == 0:
            self.app.push_screen(ClientListOpenOrdersScreen())
        elif idx == 1:
            self.app.push_screen(ClientCancelOrderScreen())
        elif idx == 2:
            self.app.push_screen(ClientOrderBookScreen())
        elif idx == 3:
            self.app.push_screen(ClientListMarketsScreen())
        elif idx == 4:
            self.app.push_screen(ClientMarketDetailsScreen())
        elif idx == 5:
            self.app.pop_screen()


class ClientListOpenOrdersScreen(Screen):
    def compose(self) -> ComposeResult:
        yield Header()
        yield Static("[bold]All Open Orders[/bold]", id="title")
        self.textlog = RichLog(highlight=True, markup=True, wrap=True, id="orders-log")
        yield self.textlog
        yield ListView(ListItem(Label("Back")), id="back-list")
        yield Footer()

    async def on_mount(self) -> None:
        self.textlog.write("Loading open orders...")
        try:
            orders = await asyncio.to_thread(client_instance.get_orders)
            if not orders:
                self.textlog.write("[red]No open orders found.[/red]")
            else:
                for order in orders:
                    self.textlog.write(str(order))
        except Exception as e:
            self.textlog.write(f"[red]Error: {e}[/red]")

    def on_list_view_selected(self, event: ListView.Selected) -> None:
        self.app.pop_screen()


class ClientCancelOrderScreen(Screen):
    def compose(self) -> ComposeResult:
        yield Header()
        yield Static("[bold]Cancel Order by ID[/bold]", id="title")
        self.input = Input(placeholder="Enter order ID", id="order-id-input")
        yield self.input
        self.textlog = RichLog(highlight=True, markup=True, wrap=True, id="cancel-log")
        yield self.textlog
        yield ListView(ListItem(Label("Back")), id="back-list")
        yield Footer()

    def on_input_submitted(self, event: Input.Submitted) -> None:
        order_id = event.value.strip()
        if not order_id:
            self.textlog.write("[red]Order ID required.[/red]")
            return
        self.textlog.write(f"Cancelling order {order_id}...")

        async def do_cancel():
            try:
                result = await asyncio.to_thread(client_instance.cancel_order, order_id)
                if result:
                    self.textlog.write(f"[green]Order {order_id} cancelled.[/green]")
                else:
                    self.textlog.write(f"[red]Failed to cancel order {order_id}.[/red]")
            except Exception as e:
                self.textlog.write(f"[red]Error: {e}[/red]")

        asyncio.create_task(do_cancel())

    def on_list_view_selected(self, event: ListView.Selected) -> None:
        self.app.pop_screen()


class ClientOrderBookScreen(Screen):
    def compose(self) -> ComposeResult:
        yield Header()
        yield Static("[bold]Get Order Book for Token[/bold]", id="title")
        self.input = Input(placeholder="Enter token ID", id="token-id-input")
        yield self.input
        self.textlog = RichLog(
            highlight=True, markup=True, wrap=True, id="orderbook-log"
        )
        yield self.textlog
        yield ListView(ListItem(Label("Back")), id="back-list")
        yield Footer()

    def on_input_submitted(self, event: Input.Submitted) -> None:
        token_id = event.value.strip()
        if not token_id:
            self.textlog.write("[red]Token ID required.[/red]")
            return
        self.textlog.write(f"Getting order book for token {token_id}...")

        async def do_get():
            try:
                # Token is just a string here; adapt if Token is a class
                orderbook = await asyncio.to_thread(
                    client_instance.get_order_book, token_id
                )
                self.textlog.write(str(orderbook))
            except Exception as e:
                self.textlog.write(f"[red]Error: {e}[/red]")

        asyncio.create_task(do_get())

    def on_list_view_selected(self, event: ListView.Selected) -> None:
        self.app.pop_screen()


class ClientListMarketsScreen(Screen):
    def compose(self) -> ComposeResult:
        yield Header()
        yield Static("[bold]All Markets[/bold]", id="title")
        self.textlog = RichLog(highlight=True, markup=True, wrap=True, id="markets-log")
        yield self.textlog
        yield ListView(ListItem(Label("Back")), id="back-list")
        yield Footer()

    async def on_mount(self) -> None:
        self.textlog.write("Loading all markets...")
        try:
            markets = await asyncio.to_thread(client_instance.get_markets)
            if not markets:
                self.textlog.write("[red]No markets found.[/red]")
            else:
                for market in markets:
                    self.textlog.write(str(market))
        except Exception as e:
            self.textlog.write(f"[red]Error: {e}[/red]")

    def on_list_view_selected(self, event: ListView.Selected) -> None:
        self.app.pop_screen()


class ClientMarketDetailsScreen(Screen):
    def compose(self) -> ComposeResult:
        yield Header()
        yield Static("[bold]Get Market Details by ID[/bold]", id="title")
        self.input = Input(placeholder="Enter market ID", id="market-id-input")
        yield self.input
        self.textlog = RichLog(
            highlight=True, markup=True, wrap=True, id="marketdetails-log"
        )
        yield self.textlog
        yield ListView(ListItem(Label("Back")), id="back-list")
        yield Footer()

    def on_input_submitted(self, event: Input.Submitted) -> None:
        market_id = event.value.strip()
        if not market_id:
            self.textlog.write("[red]Market ID required.[/red]")
            return
        self.textlog.write(f"Getting market details for {market_id}...")

        async def do_get():
            try:
                market = await asyncio.to_thread(client_instance.get_market, market_id)
                self.textlog.write(str(market))
            except Exception as e:
                self.textlog.write(f"[red]Error: {e}[/red]")

        asyncio.create_task(do_get())

    def on_list_view_selected(self, event: ListView.Selected) -> None:
        self.app.pop_screen()


class SettingsMenu(Screen):
    def compose(self) -> ComposeResult:
        yield Header()
        yield Static("[bold]Settings/Config (Placeholder)[/bold]", id="title")
        yield ListView(ListItem(Label("Back")), id="settings-list")
        yield Footer()

    def on_list_view_selected(self, event: ListView.Selected) -> None:
        self.app.pop_screen()


class PlaceholderScreen(Screen):
    def __init__(self, message: str):
        super().__init__()
        self.message = message

    def compose(self) -> ComposeResult:
        yield Header()
        yield Static(f"[bold]{self.message}[/bold]", id="placeholder")
        yield ListView(ListItem(Label("Back")), id="placeholder-list")
        yield Footer()

    def on_list_view_selected(self, event: ListView.Selected) -> None:
        self.app.pop_screen()


class PolyRewardApp(App):
    CSS_PATH = None
    BINDINGS = [
        ("q", "quit", "Quit"),
    ]

    async def on_mount(self) -> None:
        await self.push_screen(MainMenu())

def main():
    PolyRewardApp().run()


if __name__ == "__main__":
    main()<|MERGE_RESOLUTION|>--- conflicted
+++ resolved
@@ -10,23 +10,16 @@
     Input,
     RichLog,
 )
-<<<<<<< HEAD
 
 from textual.screen import Screen
 
-=======
-from textual.screen import Screen
->>>>>>> 629f4d92
 import importlib
 import sys
 import os
 import inspect
-<<<<<<< HEAD
 from typing import Type
 
 from src.eth_prediction_strategy import EthPredictionMarketMakingStrategy, EthPredictionStrategyConfig
-=======
->>>>>>> 629f4d92
 
 # Dynamic import helpers
 sys.path.append(os.path.join(os.path.dirname(__file__), "src"))
@@ -39,13 +32,10 @@
 strategies = [
     cls
     for name, cls in inspect.getmembers(strategy_mod, inspect.isclass)
-<<<<<<< HEAD
     if issubclass(cls, BaseStrategy) and cls is not BaseStrategy
 ] + [
     cls
     for name, cls in inspect.getmembers(eth_prediction_strategy_mod, inspect.isclass)
-=======
->>>>>>> 629f4d92
     if issubclass(cls, BaseStrategy) and cls is not BaseStrategy
 ]
 
@@ -62,7 +52,6 @@
 client_instance = Client()
 
 
-<<<<<<< HEAD
 def get_strategy_config(strategy_cls: Type) -> any:
     """
     Returns the configuration object for a given strategy class.
@@ -75,8 +64,6 @@
     return None
 
 
-=======
->>>>>>> 629f4d92
 class MainMenu(Screen):
     def compose(self) -> ComposeResult:
         yield Header()
@@ -155,14 +142,9 @@
     def on_list_view_selected(self, event: ListView.Selected) -> None:
         idx = event.control.index
         if idx < len(screeners):
-<<<<<<< HEAD
             # Assuming only one screener for now, directly go to strategy selection
             self.app.push_screen(
                 ScreenerStrategySelectionScreen(screener_cls=screeners[idx])
-=======
-            self.app.push_screen(
-                PlaceholderScreen(f"Selected screener: {screeners[idx].__name__}")
->>>>>>> 629f4d92
             )
         else:
             self.app.pop_screen()
