import logging
import os
from typing import Optional, List, Dict, Any
import requests
from datetime import datetime, timezone

try:
    from eth_account import Account
    from eth_account.messages import encode_defunct
except ImportError:
    raise ImportError(
        "eth_account is required for signing. Install with 'uv pip install eth-account'."
    )

from src.models import (
    BookSide,
    Market,
    OrderArgsModel,
    OrderDetails,
    OrderbookLevel,
    OrderbookSnapshot,
    TokenInfo,
<<<<<<< HEAD
    
=======
>>>>>>> 629f4d92
    Rewards,
)

LIMITLESS_API_URL = os.getenv("LIMITLESS_API_URL", "https://api.limitless.exchange")
LIMITLESS_WALLET = os.getenv("LIMITLESS_WALLET")
LIMITLESS_PK = os.getenv("LIMITLESS_PK")


class LimitlessClient:
    def __init__(
        self, api_url: Optional[str] = None, session: Optional[requests.Session] = None
    ):
        self.api_url = api_url or LIMITLESS_API_URL
        self.session = session or requests.Session()
        self.logger = logging.getLogger("LimitlessClient")
        self.wallet = LIMITLESS_WALLET
        self.private_key = LIMITLESS_PK
        if not self.wallet or not self.private_key:
            self.logger.warning(
                "LIMITLESS_WALLET and LIMITLESS_PK must be set for authentication."
            )

    def login(
        self,
        client: str = "eoa",
        smart_wallet: Optional[str] = None,
        referral: Optional[str] = None,
    ) -> bool:
        """
        Authenticate with the Limitless API using wallet signature.
        - Fetches a signing message from /auth/signing-message
        - Signs it with the private key
        - Posts to /auth/login with required headers and body
        - Stores session cookie for future requests
        Returns True if login is successful, False otherwise.
        """
        if not self.wallet or not self.private_key:
            raise ValueError(
                "LIMITLESS_WALLET and LIMITLESS_PK must be set in environment."
            )
        # 1. Get signing message
        url = f"{self.api_url}/auth/signing-message"
        self.logger.info(f"Fetching signing message from {url}")
        resp = self.session.get(url)
        resp.raise_for_status()
        signing_message = resp.json()
        if not isinstance(signing_message, str):
            raise ValueError("Signing message response is not a string.")
        # 2. Sign the message
        
        message = encode_defunct(text=signing_message)
        signature = Account.sign_message(
            message, private_key=self.private_key
        ).signature.hex()
        # 3. Prepare headers and body
        headers = {
            "x-account": self.wallet,
            "x-signing-message": signing_message,
            "x-signature": signature,
        }
        body = {
            "client": client,
        }
        if smart_wallet:
            body["smartWallet"] = smart_wallet
        if referral:
            body["r"] = referral
        # 4. Post to /auth/login
        login_url = f"{self.api_url}/auth/login"
        self.logger.info(f"Logging in at {login_url}")
        resp = self.session.post(login_url, headers=headers, json=body)
        if resp.status_code == 200:
            self.logger.info("Login successful. Session cookie stored.")
            return True
        else:
            self.logger.error(f"Login failed: {resp.status_code} {resp.text}")
            return False

    def verify_auth(self) -> bool:
        """
        Verify if the current session is authenticated (session cookie is valid).
        Returns True if authenticated, False otherwise.
        """
        url = f"{self.api_url}/auth/verify-auth"
        self.logger.info(f"Verifying authentication at {url}")
        resp = self.session.get(url)
        if resp.status_code == 200:
            self.logger.info("Session is authenticated.")
            return True
        else:
            self.logger.warning(f"Session not authenticated: {resp.status_code}")
            return False

    def logout(self) -> bool:
        """
        Logout and clear the session cookie.
        Returns True if logout is successful.
        """
        url = f"{self.api_url}/auth/logout"
        self.logger.info(f"Logging out at {url}")
        resp = self.session.post(url)
        if resp.status_code == 200:
            self.logger.info("Logout successful.")
            self.session.cookies.clear()
            return True
        else:
            self.logger.warning(f"Logout failed: {resp.status_code}")
            return False

    def get_markets(self) -> List[Market]:
        """Fetch all active markets from Limitless Exchange."""
        url = f"{self.api_url}/markets/active"
        self.logger.info(f"Fetching active markets from {url}")
        resp = self.session.get(url)
        resp.raise_for_status()
        data = resp.json()
        return [self._map_market(m) for m in data.get("markets", data)]

    def get_market(self, address_or_slug: str) -> Optional[Market]:
        """Fetch a single market by address or slug."""
        url = f"{self.api_url}/markets/{address_or_slug}"
        self.logger.info(f"Fetching market {address_or_slug} from {url}")
        resp = self.session.get(url)
        if resp.status_code == 404:
            return None
        resp.raise_for_status()
        data = resp.json()
        return self._map_market(data)

    def get_orderbook(self, slug: str) -> OrderbookSnapshot:
        """Fetch the orderbook for a given market slug."""
        url = f"{self.api_url}/markets/{slug}/orderbook"
        self.logger.info(f"Fetching orderbook for {slug} from {url}")
        resp = self.session.get(url)
        resp.raise_for_status()
        data = resp.json()
        return self._map_orderbook(slug, data)

    def get_user_orders(self, slug: str) -> List[OrderDetails]:
        """Fetch all user orders for a given market slug."""
        url = f"{self.api_url}/markets/{slug}/user-orders"
        self.logger.info(f"Fetching user orders for market {slug} from {url}")
        resp = self.session.get(url)
        resp.raise_for_status()
        data = resp.json()
        # Assume data is a list of order dicts
        return [self._map_order_details(o) for o in data]

    def create_order(
        self,
        order_args: OrderArgsModel,
        owner_id: int,
        order_type: str,
        market_slug: str,
    ) -> Dict[str, Any]:
        """Create and post a new order to Limitless Exchange."""
        url = f"{self.api_url}/orders"
        self.logger.info(f"Creating order at {url} for market {market_slug}")
        payload = {
            "order": self._order_args_to_api(order_args),
            "ownerId": owner_id,
            "orderType": order_type,
            "marketSlug": market_slug,
        }
        resp = self.session.post(url, json=payload)
        resp.raise_for_status()
        return resp.json()

    def cancel_order(self, order_id: str) -> Dict[str, Any]:
        """Cancel a single order by order ID."""
        url = f"{self.api_url}/orders/{order_id}"
        self.logger.info(f"Cancelling order {order_id} at {url}")
        resp = self.session.delete(url)
        resp.raise_for_status()
        return resp.json()

    def cancel_orders_batch(self, order_ids: List[str]) -> Dict[str, Any]:
        """Cancel multiple orders in a batch."""
        url = f"{self.api_url}/orders/cancel-batch"
        self.logger.info(f"Cancelling batch orders at {url}")
        payload = {"orderIds": order_ids}
        resp = self.session.post(url, json=payload)
        resp.raise_for_status()
        return resp.json()

    def cancel_all_orders(self, market_slug: str) -> Dict[str, Any]:
        """Cancel all orders for a specific market."""
        url = f"{self.api_url}/orders/all/{market_slug}"
        self.logger.info(f"Cancelling all orders for market {market_slug} at {url}")
        resp = self.session.delete(url)
        resp.raise_for_status()
        return resp.json()

    # --- Mapping helpers ---
    def _map_market(self, raw: dict) -> Market:
        """Map Limitless API market dict to shared Market model."""
        tokens = []
        for t in raw.get("tokens", []):
            tokens.append(
                TokenInfo(
                    token_id=t.get("token_id", t.get("id", "")),
                    outcome=t.get("outcome", ""),
                    price=float(t.get("price", 0)),
                )
            )
        rewards = None
        rewards_data = raw.get("rewards")
        if rewards_data:
            rewards = Rewards(
                rewards_daily_rate=float(rewards_data.get("todaysRewards", 0)),
                min_size=float(rewards_data.get("min_size", 0)),
                max_spread=float(rewards_data.get("max_spread", 0)),
            )
        return Market(
            enable_order_book=raw.get("enable_order_book", True),
            active=raw.get("active", not raw.get("closed", False)),
            closed=raw.get("closed", False),
            archived=raw.get("archived", False),
            accepting_orders=raw.get("accepting_orders", True),
            minimum_order_size=raw.get("minimum_order_size", 0),
            minimum_tick_size=raw.get("minimum_tick_size", 0),
            condition_id=raw.get("condition_id", raw.get("id", "")),
            question_id=raw.get("question_id", ""),
            question=raw.get("title", raw.get("question", "")),
            description=raw.get("description", ""),
            market_slug=raw.get("slug", ""),
            end_date_iso=raw.get("deadline", None),
            maker_base_fee=raw.get("maker_base_fee", 0),
            taker_base_fee=raw.get("taker_base_fee", 0),
            notifications_enabled=raw.get("notifications_enabled", False),
            neg_risk=raw.get("neg_risk", False),
            neg_risk_market_id=raw.get("neg_risk_market_id", ""),
            neg_risk_request_id=raw.get("neg_risk_request_id", ""),
            rewards=rewards,
            is_50_50_outcome=raw.get("is_50_50_outcome", False),
            tokens=tokens,
            tags=raw.get("tags", []),
        )

    def _map_orderbook(self, asset_id: str, data: dict) -> OrderbookSnapshot:
        """Map Limitless API orderbook to OrderbookSnapshot."""
        bids = [
            OrderbookLevel(price=float(b["price"]), size=float(b["size"]))
            for b in data.get("bids", [])
        ]
        asks = [
            OrderbookLevel(price=float(a["price"]), size=float(a["size"]))
            for a in data.get("asks", [])
        ]
        if bids and asks:
            best_bid = bids[0].price
            best_ask = asks[0].price
            midpoint = (best_bid + best_ask) / 2
            spread = best_ask - best_bid
        else:
            midpoint = 0.5
            spread = 0.0
        return OrderbookSnapshot(
            asset_id=asset_id,
            bids=bids,
            asks=asks,
            midpoint=midpoint,
            spread=spread,
            timestamp=datetime.now(timezone.utc),
        )

    def _order_args_to_api(self, order_args: OrderArgsModel) -> dict:
        """Convert OrderArgsModel to Limitless API order dict."""
        return {
            "tokenId": order_args.token_id,
            "price": order_args.price,
            "size": order_args.size,
            "side": 0 if order_args.side == BookSide.BUY else 1,  # 0=BUY, 1=SELL
        }

    def _map_order_details(self, raw: dict) -> OrderDetails:
        """Map Limitless API order dict to shared OrderDetails model."""
        return OrderDetails(
            order_id=raw.get("id", raw.get("order_id", "")),
            status=raw.get("status", "LIVE"),
            owner=raw.get("owner", ""),
            maker_address=raw.get("maker", ""),
            market_id=raw.get("market", raw.get("market_id", "")),
            asset_id=raw.get("token_id", raw.get("asset_id", "")),
            side=BookSide.BUY if raw.get("side", 0) == 0 else BookSide.SELL,
            original_size=int(raw.get("original_size", raw.get("size", 0))),
            matched_size=int(raw.get("matched_size", raw.get("size_matched", 0))),
            price=float(raw.get("price", 0)),
            expiration=int(raw.get("expiration", 0)),
            order_type=raw.get("order_type", "GTC"),
            created_at=int(
                raw.get("created_at", datetime.now(timezone.utc).timestamp())
            ),
            associate_trades=raw.get("associate_trades", []),
        )<|MERGE_RESOLUTION|>--- conflicted
+++ resolved
@@ -20,10 +20,6 @@
     OrderbookLevel,
     OrderbookSnapshot,
     TokenInfo,
-<<<<<<< HEAD
-    
-=======
->>>>>>> 629f4d92
     Rewards,
 )
 
